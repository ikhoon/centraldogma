--- conflicted
+++ resolved
@@ -198,9 +198,8 @@
     private CompletableFuture<PushResultDto> createOrUpdate(String projectName,
                                                             MirrorRequest newMirror,
                                                             Author author, boolean update) {
-<<<<<<< HEAD
         final MetaRepository metaRepo = metaRepo(projectName);
-        return metaRepo.createPushCommand(newMirror, author, zoneConfig, update).thenCompose(command -> {
+        return metaRepo.createMirrorPushCommand(newMirror, author, zoneConfig, update).thenCompose(command -> {
             return executor().execute(command).thenApply(result -> {
                 metaRepo.mirror(newMirror.id(), result.revision()).handle((mirror, cause) -> {
                     if (cause != null) {
@@ -209,13 +208,6 @@
                         return null;
                     }
                     return notifyMirrorEvent(mirror, update);
-=======
-        return metaRepo(projectName)
-                .createMirrorPushCommand(newMirror, author, zoneConfig, update).thenCompose(command -> {
-                    return executor().execute(command).thenApply(result -> {
-                        return new PushResultDto(result.revision(), command.timestamp());
-                    });
->>>>>>> 015db560
                 });
                 return new PushResultDto(result.revision(), command.timestamp());
             });
