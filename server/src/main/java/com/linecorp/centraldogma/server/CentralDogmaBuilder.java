--- conflicted
+++ resolved
@@ -75,13 +75,8 @@
     static final int DEFAULT_NUM_REPOSITORY_WORKERS = 16;
     static final long DEFAULT_MAX_REMOVED_REPOSITORY_AGE_MILLIS = 604_800_000;  // 7 days
 
-<<<<<<< HEAD
-    static final String DEFAULT_REPOSITORY_CACHE_SPEC =
+    public static final String DEFAULT_REPOSITORY_CACHE_SPEC =
             "maximumWeight=268435456," + // Cache up to apx. 256-megachars.
-=======
-    public static final String DEFAULT_REPOSITORY_CACHE_SPEC =
-            "maximumWeight=134217728," + // Cache up to apx. 128-megachars.
->>>>>>> 47723bc4
             "expireAfterAccess=5m";      // Expire on 5 minutes of inactivity.
 
     // Armeria properties
