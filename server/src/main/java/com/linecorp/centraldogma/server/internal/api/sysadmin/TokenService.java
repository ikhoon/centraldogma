--- conflicted
+++ resolved
@@ -103,19 +103,11 @@
     @StatusCode(201)
     @ResponseConverter(CreateApiResponseConverter.class)
     public CompletableFuture<ResponseEntity<Token>> createToken(@Param String appId,
-<<<<<<< HEAD
                                                                 // TODO(minwoox): Remove isAdmin field.
                                                                 @Param @Default("false") boolean isAdmin,
                                                                 @Param @Default("false") boolean isSystemAdmin,
                                                                 @Param @Nullable String secret,
                                                                 Author author, User loginUser) {
-=======
-                                                            // TODO(minwoox): Remove isAdmin field.
-                                                            @Param @Default("false") boolean isAdmin,
-                                                            @Param @Default("false") boolean isSystemAdmin,
-                                                            @Param @Nullable String secret,
-                                                            Author author, User loginUser) {
->>>>>>> e310abb1
         final boolean isSystemAdminToken = isSystemAdmin || isAdmin;
         checkArgument(!isSystemAdminToken || loginUser.isSystemAdmin(),
                       "Only system administrators are allowed to create a system admin-level token.");
