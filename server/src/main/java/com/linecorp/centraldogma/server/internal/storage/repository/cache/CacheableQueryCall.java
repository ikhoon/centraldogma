--- conflicted
+++ resolved
@@ -44,7 +44,7 @@
         super(repo);
         this.revision = requireNonNull(revision, "revision");
         this.query = requireNonNull(query, "query");
-        this.includeLastFileRevision = Math.max(includeLastFileRevision, 1);
+        this.includeLastFileRevision = includeLastFileRevision;
 
         hashCode = Objects.hash(revision, query, includeLastFileRevision) * 31 + System.identityHashCode(repo);
 
@@ -61,19 +61,17 @@
         if (value != null && value.hasContent()) {
             weight += value.contentAsText().length();
         }
-        weight += includeLastFileRevision;
+        if (includeLastFileRevision > 0) {
+            weight += includeLastFileRevision;
+        }
         return weight;
     }
 
     @Override
     public CompletableFuture<Entry<?>> execute() {
-<<<<<<< HEAD
+        logger.debug("Cache miss: {}", this);
         return repo().getOrNull(revision, query, includeLastFileRevision)
                      .thenApply(e -> firstNonNull(e, EMPTY));
-=======
-        logger.debug("Cache miss: {}", this);
-        return repo().getOrNull(revision, query).thenApply(e -> firstNonNull(e, EMPTY));
->>>>>>> e3a39b4a
     }
 
     @Override
