/*
 * Copyright 2017 LINE Corporation
 *
 * LINE Corporation licenses this file to you under the Apache License,
 * version 2.0 (the "License"); you may not use this file except in compliance
 * with the License. You may obtain a copy of the License at:
 *
 *   https://www.apache.org/licenses/LICENSE-2.0
 *
 * Unless required by applicable law or agreed to in writing, software
 * distributed under the License is distributed on an "AS IS" BASIS, WITHOUT
 * WARRANTIES OR CONDITIONS OF ANY KIND, either express or implied. See the
 * License for the specific language governing permissions and limitations
 * under the License.
 */

package com.linecorp.centraldogma.server.storage.repository;

import java.util.List;
import java.util.concurrent.CompletableFuture;

import javax.annotation.Nullable;

import com.linecorp.centraldogma.common.Author;
import com.linecorp.centraldogma.common.Revision;
import com.linecorp.centraldogma.internal.api.v1.MirrorDto;
import com.linecorp.centraldogma.internal.api.v1.MirrorRequest;
import com.linecorp.centraldogma.server.ZoneConfig;
import com.linecorp.centraldogma.server.command.Command;
import com.linecorp.centraldogma.server.command.CommitResult;
import com.linecorp.centraldogma.server.credential.Credential;
import com.linecorp.centraldogma.server.mirror.Mirror;

/**
 * A Revision-controlled filesystem-like repository which is named {@code "meta"}.
 */
public interface MetaRepository extends Repository {

    /**
     * Returns active mirroring tasks.
     */
    default CompletableFuture<List<Mirror>> mirrors() {
        return mirrors(false);
    }

    /**
     * Returns a set of mirroring tasks. If {@code includeDisabled} is {@code true}, disabled mirroring tasks
     * are also included in the returned {@link Mirror}s.
     */
    CompletableFuture<List<Mirror>> mirrors(boolean includeDisabled);

    /**
     * Returns a mirroring task of the specified {@code id}.
     */
    default CompletableFuture<Mirror> mirror(String id) {
        return mirror(id, Revision.HEAD);
    }

    /**
     * Returns a mirroring task of the specified {@code id} at the specified {@link Revision}.
     */
    CompletableFuture<Mirror> mirror(String id, Revision revision);

    /**
     * Returns a list of project credentials.
     */
    CompletableFuture<List<Credential>> projectCredentials();

    /**
     * Returns a project credential of the specified {@code id}.
     */
    CompletableFuture<Credential> projectCredential(String id);

    /**
     * Returns a list of credentials of the specified repository.
     */
    CompletableFuture<List<Credential>> repoCredentials(String repoName);

    /**
     * Returns a credential of the specified {@code id} in the specified repository.
     */
    CompletableFuture<Credential> repoCredential(String repoName, String id);

    /**
     * Create a push {@link Command} for the {@link MirrorDto}.
     */
<<<<<<< HEAD
    CompletableFuture<Command<CommitResult>> createPushCommand(MirrorRequest mirrorDto, Author author,
                                                               @Nullable ZoneConfig zoneConfig,
                                                               boolean update);
=======
    CompletableFuture<Command<CommitResult>> createMirrorPushCommand(MirrorDto mirrorDto, Author author,
                                                                     @Nullable ZoneConfig zoneConfig,
                                                                     boolean update);

    /**
     * Create a push {@link Command} for the {@link Credential}.
     */
    CompletableFuture<Command<CommitResult>> createCredentialPushCommand(Credential credential, Author author,
                                                                         boolean update);
>>>>>>> 015db560

    /**
     * Create a push {@link Command} for the {@link Credential}.
     */
    CompletableFuture<Command<CommitResult>> createCredentialPushCommand(String repoName, Credential credential,
                                                                         Author author, boolean update);
}<|MERGE_RESOLUTION|>--- conflicted
+++ resolved
@@ -84,12 +84,7 @@
     /**
      * Create a push {@link Command} for the {@link MirrorDto}.
      */
-<<<<<<< HEAD
-    CompletableFuture<Command<CommitResult>> createPushCommand(MirrorRequest mirrorDto, Author author,
-                                                               @Nullable ZoneConfig zoneConfig,
-                                                               boolean update);
-=======
-    CompletableFuture<Command<CommitResult>> createMirrorPushCommand(MirrorDto mirrorDto, Author author,
+    CompletableFuture<Command<CommitResult>> createMirrorPushCommand(MirrorRequest mirrorRequest, Author author,
                                                                      @Nullable ZoneConfig zoneConfig,
                                                                      boolean update);
 
@@ -98,7 +93,6 @@
      */
     CompletableFuture<Command<CommitResult>> createCredentialPushCommand(Credential credential, Author author,
                                                                          boolean update);
->>>>>>> 015db560
 
     /**
      * Create a push {@link Command} for the {@link Credential}.
